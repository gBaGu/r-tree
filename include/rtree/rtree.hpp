#pragma once
<<<<<<< HEAD
#include <algorithm>
#include <iostream>
#include <map>
#include <memory>
#include <optional>
#include <stack>
#include <vector>
=======
#include <stdexcept>
>>>>>>> 96f9917e

#include "iterator.hpp"
#include "node.hpp"
#include "settings.h"


namespace rtree
{
    template<typename DataType>
    class Tree
    {
    public:
        void remove(DataType data);
        void insert(BoundingBox b, DataType data);

        /**
         * Find all entries whose bounding boxes are intersected by b
         */
<<<<<<< HEAD
        std::vector<Entry<DataType>> findIntersected(BoundingBox b) const;
        void print() const;
=======
        std::vector<Entry<DataType>> find(BoundingBox b) const;

        Iterator<DataType> begin() const { return Iterator<DataType>(_root); }
        Iterator<DataType> end() const { return Iterator<DataType>(); }
>>>>>>> 96f9917e

    private:
        node_ptr<DataType> findInsertCandidate(BoundingBox b) const;
        node_ptr<DataType> findContaining(Entry<DataType> e) const;

        std::optional<BoundingBox> getFromCache(DataType data) const;
        void removeFromCache(DataType data);
        void saveToCache(DataType data, BoundingBox b);

        node_ptr<DataType> _root;
        std::map<DataType, BoundingBox> _cache;
    };


    template<typename DataType>
    void Tree<DataType>::remove(DataType data)
    {
        const auto cachedBox = getFromCache(data);
        removeFromCache(data);

        BoundingBox boxToDelete;
        if (cachedBox.has_value()) {
            boxToDelete = cachedBox.value();
        }
        else {
            // TODO: iterate through entries and find
        }

        const auto overlapped = findOverlappingLeafs(boxToDelete)
    }

    template<typename DataType>
    void Tree<DataType>::insert(BoundingBox b, DataType data)
    {
        saveToCache(data, b);
        Entry<DataType> e = { .box=b, .data=data };
        if (!_root) {
            _root = Node<DataType>::makeNode(e);
            return;
        }

        auto nodeToInsert = findInsertCandidate(b);
        nodeToInsert->insert(e);
        auto node = nodeToInsert;
        while (node->getEntries().size() > DefaultMaxEntries) {
            auto parent = node->getParent();
            const auto splitnodes = node->split();
            if (splitnodes.first && splitnodes.second) {
                if (parent) {
                    parent->removeChild(node); // TODO: can optimize here by skipping updateBoundingBox() call
                    parent->insertChild(splitnodes.first);
                    parent->insertChild(splitnodes.second);
                    splitnodes.first->setParent(parent);
                    splitnodes.second->setParent(parent);
                }
                else { // node is a root
                    auto newRoot = Node<DataType>::makeNode(splitnodes.first);
                    newRoot->insertChild(splitnodes.second);
                    splitnodes.first->setParent(newRoot);
                    splitnodes.second->setParent(newRoot);
                    _root = newRoot;
                    break;
                }
            }
            node = parent;
        }
    }

    template<typename DataType>
    std::vector<Entry<DataType>> Tree<DataType>::findIntersected(BoundingBox b) const
    {
        std::vector<Entry<DataType>> intersected;
        std::stack<node_ptr<DataType>> stack { { _root } };
        while (!stack.empty()) {
            const auto node = stack.top();
            stack.pop();
            if (node->isLeaf()) {
                for (const auto& entry: node->getEntries()) {
                    const auto box = entry.box;
                    if (box.intersects(b)) {
                        intersected.push_back(entry);
                    }
                }
            }
            else {
                const auto& children = node->getChildren();
                for (const auto& child: children) {
                    stack.emplace(child); // TODO: emplace only if children is intersected
                }
            }
        }
        return intersected;
    }

    template<typename DataType>
    node_ptr<DataType> Tree<DataType>::findInsertCandidate(BoundingBox b) const
    {
        auto node = _root;
        while (node->getEntries().empty()) {
            double minArea = 0.0;
            node_ptr<DataType> bestChild = nullptr;
            const auto& children = node->getChildren();
            if (children.empty()) {
                throw std::logic_error("Node has no children. Tree is probably corrupted");
            }
            for (const auto child: children) {
                const auto area = child->getBoundingBox().area();
                if (!bestChild) {
                    bestChild = child;
                    minArea = area;
                }
                else if (area < minArea) {
                    bestChild = child;
                    minArea = area;
                }
            }
            node = bestChild;
        }
        return node;
    }

    template<typename DataType>
    node_ptr<DataType> Tree<DataType>::findContaining(Entry<DataType> e) const
    {
        if (!_root->getBoundingBox().overlaps(e.box)) {
            return nullptr;
        }

        if (_root->isLeaf()) {
            return std::find(_root->getEntries().begin(), _root->getEntries().end(), e) != _root->getEntries().end() ?
                _root :
                nullptr;
        }

        std::vector<node_ptr<DataType>> overlapped;
        std::stack<node_ptr<DataType>> stack { { _root } };
        while (!stack.empty()) {
            const auto node = stack.top();
            stack.pop();
            if (!node->isLeaf()) {
                const auto& children = node->getChildren();
                std::for_each(children.begin(), children.end(), [&](const auto& child) {
                    if (child->getBoundingBox().overlaps(b)) {
                        if (child->isLeaf()) {
                            overlapped.push_back(child);
                        }
                        else {
                            stack.emplace(child);
                        }
                    }
                });
            }
        }
        return overlapped;
    }


    template<typename DataType>
    std::optional<BoundingBox> Tree<DataType>::getFromCache(DataType data) const
    {
        const auto it = _cache.find(data);
        if (it != _cache.end()) {
            return it->second;
        }
        return {};
    }

    template<typename DataType>
    void Tree<DataType>::removeFromCache(DataType data)
    {
        _cache.erase(data);
    }

    template<typename DataType>
    void Tree<DataType>::saveToCache(DataType data, BoundingBox b)
    {
        _cache.insert(std::make_pair(data, b));
    }
} // namespace rtree<|MERGE_RESOLUTION|>--- conflicted
+++ resolved
@@ -1,15 +1,10 @@
 #pragma once
-<<<<<<< HEAD
 #include <algorithm>
-#include <iostream>
 #include <map>
-#include <memory>
 #include <optional>
 #include <stack>
+#include <stdexcept>
 #include <vector>
-=======
-#include <stdexcept>
->>>>>>> 96f9917e
 
 #include "iterator.hpp"
 #include "node.hpp"
@@ -28,15 +23,10 @@
         /**
          * Find all entries whose bounding boxes are intersected by b
          */
-<<<<<<< HEAD
-        std::vector<Entry<DataType>> findIntersected(BoundingBox b) const;
-        void print() const;
-=======
         std::vector<Entry<DataType>> find(BoundingBox b) const;
 
         Iterator<DataType> begin() const { return Iterator<DataType>(_root); }
         Iterator<DataType> end() const { return Iterator<DataType>(); }
->>>>>>> 96f9917e
 
     private:
         node_ptr<DataType> findInsertCandidate(BoundingBox b) const;
