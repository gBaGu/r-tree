--- conflicted
+++ resolved
@@ -50,25 +50,6 @@
             pickSeeds(Iter begin, Iter end);
     };
 
-
-    template <typename Iter>
-    std::pair <typename std::iterator_traits<Iter>::value_type,
-               typename std::iterator_traits<Iter>::value_type>
-        LinearSplit::pickSeeds(Iter begin, Iter end)
-    {
-        decltype(std::declval<LinearSplit>().pickSeeds(begin, end)) seeds;
-        double maxDistance = -1.0;
-        for (auto it1 = begin; it1 != end; it1++) {
-            for (auto it2 = std::next(it1); it2 != end; it2++) {
-                const auto dist = distance(*it1, *it2);
-                if (maxDistance == -1.0 || dist > maxDistance) {
-                    seeds = std::make_pair(*it1, *it2);
-                    maxDistance = dist;
-                }
-            }
-        }
-        return seeds;
-    }
 
     template <typename T>
     split_result<T> LinearSplit::splitInner(node_ptr<T> node)
@@ -125,23 +106,27 @@
                 ret.second->insert(entry);
             }
         }
-<<<<<<< HEAD
+        return ret;
+    }
 
-    private:
-        template <typename Bounded>
-        static decltype(std::declval<Bounded>()->getBoundingBox().distance(std::declval<BoundingBox>()))
-            distance(const Bounded& l, const Bounded& r)
-        {
-            return l->getBoundingBox().distance(r->getBoundingBox());
+    template <typename Iter>
+    std::pair <typename std::iterator_traits<Iter>::value_type,
+               typename std::iterator_traits<Iter>::value_type>
+        LinearSplit::pickSeeds(Iter begin, Iter end)
+    {
+        decltype(std::declval<LinearSplit>().pickSeeds(begin, end)) seeds;
+        double maxDistance = -1.0;
+        for (auto it1 = begin; it1 != end; it1++) {
+            for (auto it2 = std::next(it1); it2 != end; it2++) {
+                const auto dist = distance(*it1, *it2);
+                if (maxDistance == -1.0 || dist > maxDistance) {
+                    seeds = std::make_pair(*it1, *it2);
+                    maxDistance = dist;
+                }
+            }
         }
-
-        template <typename Bounded>
-        static decltype(std::declval<Bounded>().box.distance(std::declval<BoundingBox>()))
-            distance(const Bounded& l, const Bounded& r)
-        {
-            return l.box.distance(r.box);
-        }
-    };
+        return seeds;
+    }
 
 
     class QuadraticSplit
@@ -201,8 +186,4 @@
                 r.box.area();
         }
     };
-=======
-        return ret;
-    }
->>>>>>> 9a67d4e1
 } // namespace rtree